--- conflicted
+++ resolved
@@ -1,11 +1,8 @@
 ## 1.1.2 (2024-06-03)
 
-<<<<<<< HEAD
 ENHANCEMENTS:
 * added guide for changing NetApp Ontap Provider from one version to another.
-=======
 * corrected typos in the CHANGELOG.
->>>>>>> 9b5f96c9
 
 ## 1.1.1 (2024-05-15)
 
