--- conflicted
+++ resolved
@@ -8,7 +8,6 @@
 	"github.com/netapp/terraform-provider-netapp-ontap/internal/utils"
 )
 
-<<<<<<< HEAD
 type SecurityAccountResourceBodyDataModelONTAP struct {
 	Name                       string                   `mapstructure:"name"`
 	Applications               []map[string]interface{} `mapstructure:"applications,omitempty"`
@@ -20,8 +19,6 @@
 	Locked                     bool                     `mapstructure:"locked,omitempty"`
 }
 
-=======
->>>>>>> 9c3fefd5
 // SecurityAccountGetDataModelONTAP describes the GET record data model using go types for mapping.
 type SecurityAccountGetDataModelONTAP struct {
 	Name         string                       `mapstructure:"name"`
@@ -62,7 +59,6 @@
 	query := r.NewQuery()
 	query.Fields([]string{"name", "owner", "locked", "comment", "role", "scope", "applications"})
 	query.Set("name", name)
-<<<<<<< HEAD
 	var statusCode int
 	var response map[string]interface{}
 	var err error
@@ -76,19 +72,6 @@
 		if err != nil {
 			return nil, errorHandler.MakeAndReportError("Error occurred when getting security account", fmt.Sprintf("error on get security/account: %s", err))
 		}
-=======
-	var err error
-	var response map[string]interface{}
-	var statusCode int
-	if ownerName != "" {
-		statusCode, response, err = r.GetNilOrOneRecord("security/accounts/"+ownerName+"/"+name, query, nil)
-	} else {
-		query.Set("scope", "cluster")
-		statusCode, response, err = r.GetNilOrOneRecord("security/accounts/", query, nil)
-	}
-	if err != nil {
-		return nil, errorHandler.MakeAndReportError("Error occurred when getting security account", fmt.Sprintf("error on get security/account: %s", err))
->>>>>>> 9c3fefd5
 	}
 	if response == nil {
 		return nil, errorHandler.MakeAndReportError("No Account found", fmt.Sprintf("No account with name: %s", name))
