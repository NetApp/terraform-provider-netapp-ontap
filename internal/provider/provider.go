--- conflicted
+++ resolved
@@ -161,14 +161,11 @@
 		NewSnapmirrorPolicyResource,
 		NewStorageLunResource,
 		NewSnapshotPolicyResource,
+		NewStorageFlexcacheRsource,
 		NewStorageVolumeResource,
 		NewStorageVolumeSnapshotResource,
 		NewSvmResource,
-<<<<<<< HEAD
-		NewStorageFlexcacheRsource,
-=======
 		NewSVMPeersResource,
->>>>>>> 8bd1a997
 	}
 }
 
@@ -215,6 +212,8 @@
 		NewSnapmirrorPoliciesDataSource,
 		NewStorageAggregateDataSource,
 		NewStorageAggregatesDataSource,
+		NewStorageFlexcacheDataSource,
+		NewStorageFlexcachesDataSource,
 		NewStorageLunDataSource,
 		NewStorageLunsDataSource,
 		NewStorageVolumeSnapshotDataSource,
@@ -223,8 +222,6 @@
 		NewStorageVolumesDataSource,
 		NewSvmDataSource,
 		NewSvmsDataSource,
-		NewFlexcacheDataSource,
-		NewFlexcachesDataSource,
 	}
 }
 
