import subprocess
import os
import sys

# TO find the correct Catagory, check REST API to see what main header this API lives under

CATAGORYS = {
    'application': [],
    'cloud': [],
    'cluster': [
        "cluster_data_source.md",
        "cluster_schedule_data_source.md",
        "cluster_schedule_resource.md",
        "cluster_licensing_license_resource.md"],
    'nas': [
        "protocols_cifs_local_group_data_source.md",
        "protocols_cifs_local_group_resource.md",
        "protocols_cifs_local_group_member_data_source.md",
        "protocols_cifs_local_group_member_resource.md",
        "protocols_cifs_local_user_data_source.md",
        "protocols_cifs_local_user_resource.md",
        "protocols_cifs_service_data_source.md",
<<<<<<< HEAD
        "protocols_cifs_share_data_source.md",
        "protocols_cifs_shares_data_source.md",
=======
        "protocols_cifs_service_resource.md",
>>>>>>> 35500f56
        "protocols_cifs_user_group_privilege_data_source.md",
        "protocols_cifs_user_group_privilege_resource.md",
        "protocols_nfs_service_data_source.md",
        "protocols_nfs_service_resource.md",
        "protocols_nfs_export_policy_resource.md",
        "protocols_nfs_export_policy_rule_data_source.md",
        "protocols_nfs_export_policy_rule_resource.md"],
    'name-services': [
        "name_services_dns_data_source.md",
        "name_services_dns_resource.md"
        "name_services_ldap_data_source.md",
        "name_services_ldap_resource.md",
    ],

    'ndmp': [],
    'networking': [
        "networking_ip_interfaces_data_source.md",
        "networking_ip_interface_data_source.md",
        "networking_ip_interface_resource.md",
        "networking_ip_route_data_source.md",
        "networking_ip_route_resource.md"],
    'nvme': [],
    'object-store': [],
    'san': [],
    'security': [],
    'snaplock': [],
    'snapmirror': ["snapmirror_policy_resource.md"],
    'storage': [
        "storage_aggregate_resource.md",
        "storage_snapshot_policy_resource.md",
        "storage_volume_snapshot_data_source.md",
        "storage_volume_resource.md",
        "storage_volume_data_source.md",
        "storage_volume_snapshot_resource.md"],
    'support': [],
    'svm': ["svm_resource.md",
            "svm_peers_resource.md",
            "svm_peer_data_source.md",
            "svm_peers_data_source.md",],
}


def main():
    print("===== Generating docs =====")
    generate_doc()
    remove_example()
    print("===== Adding Catagories =====")
    add_catagories()
    print("===== Validate =====")
    validate()
    print("===== Errors =====")
    issue = warn_missing_catagory(["docs/data-sources/", "docs/resources/"])
    if issue:
        sys.exit(1)


def generate_doc():
    cmd_str = "go run github.com/hashicorp/terraform-plugin-docs/cmd/tfplugindocs generate"
    subprocess.run(cmd_str, shell=True)


def validate():
    cmd_str = "go run github.com/hashicorp/terraform-plugin-docs/cmd/tfplugindocs validate"
    subprocess.run(cmd_str, shell=True)


def remove_example():
    files = ['docs/data-sources/example.md', 'docs/resources/example.md']
    for file_path in files:
        if os.path.exists(file_path):
            os.remove(file_path)


def add_catagories():
    for catagory in CATAGORYS:
        for page in CATAGORYS[catagory]:
            if 'data_source' in page:
                update_datasource(page, catagory)
            if 'resource' in page:
                update_resouces(page, catagory)


def update_datasource(page, catagory):
    path = "docs/data-sources/" + page
    update_md_file(path, catagory)


def update_resouces(page, catagory):
    path = "docs/resources/" + page
    update_md_file(path, catagory)


def update_md_file(path, catagory):
    print("Updating %s" % path)
    try:
        with open(path) as f:
            lines = f.readlines()
        for i, line in enumerate(lines):
            if line.startswith('subcategory: "'):
                split_line = line.split('subcategory: "')
                new_line = split_line[0] + 'subcategory: "' + catagory + split_line[1]
                lines[i] = new_line
                break
        with open(path, 'w') as f:
            f.writelines(lines)
    except:
        return

def warn_missing_catagory(directory_paths):
    issue = False
    for directory_path in directory_paths:
        full_path = os.path.join(os.getcwd(), directory_path)
        for filename in os.listdir(full_path):
            if os.path.isfile(os.path.join(full_path, filename)):
                with open(os.path.join(full_path, filename), 'r') as f:
                    file_content = f.read()
                    if 'subcategory: ""' in file_content:
                        print('%s is missing a catagory' % filename)
                        issue = True
    return issue


if __name__ == "__main__":
    main()<|MERGE_RESOLUTION|>--- conflicted
+++ resolved
@@ -20,12 +20,9 @@
         "protocols_cifs_local_user_data_source.md",
         "protocols_cifs_local_user_resource.md",
         "protocols_cifs_service_data_source.md",
-<<<<<<< HEAD
+        "protocols_cifs_service_resource.md",
         "protocols_cifs_share_data_source.md",
         "protocols_cifs_shares_data_source.md",
-=======
-        "protocols_cifs_service_resource.md",
->>>>>>> 35500f56
         "protocols_cifs_user_group_privilege_data_source.md",
         "protocols_cifs_user_group_privilege_resource.md",
         "protocols_nfs_service_data_source.md",
